--- conflicted
+++ resolved
@@ -133,22 +133,13 @@
         $remoteDirs = [];
         if (!empty($this->remotePath)) {
             $remoteDirs = explode('/', $this->remotePath);
-<<<<<<< HEAD
-            // if path is absolute, fix first part of array that was empty string
-            if (substr($this->remotePath, 0, 1) === '/') {
-                if (isset($remoteDirs[0])) {
-                    $remoteDirs[0] = '/';
-                }
-            }
-=======
             // fix empty first array element for absolute path
             if (Str::hasLeadingSlash($this->remotePath)) {
                 $remoteDirs[0] = '/';
             }
             $remoteDirs = array_filter($remoteDirs);
->>>>>>> 98e0b43e
         }
-        return array_filter($remoteDirs);
+        return $remoteDirs;
     }
 
     /**
