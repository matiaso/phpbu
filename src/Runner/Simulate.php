<?php
namespace phpbu\App\Runner;

use phpbu\App\Backup\Check;
use phpbu\App\Backup\Cleaner;
<<<<<<< HEAD
use phpbu\App\Backup\Compressor;
use phpbu\App\Backup\Collector\Local;
=======
use phpbu\App\Backup\Collector;
use phpbu\App\Backup\Compressor;
use phpbu\App\Backup\Crypter;
use phpbu\App\Backup\Source;
use phpbu\App\Backup\Sync;
>>>>>>> 98e0b43e
use phpbu\App\Backup\Target;
use phpbu\App\Configuration;
use phpbu\App\Result;

/**
 * Simulate Runner
 *
 * @package    phpbu
 * @author     Sebastian Feldmann <sebastian@phpbu.de>
 * @copyright  Sebastian Feldmann <sebastian@phpbu.de>
 * @license    https://opensource.org/licenses/MIT The MIT License (MIT)
 * @link       https://phpbu.de/
 * @since      Class available since Release 5.1.0
 */
class Simulate extends Compression
{
    /**
     * Execute backups.
     *
     * @param  \phpbu\App\Configuration $configuration
     * @return \phpbu\App\Result
     * @throws \Exception
     */
    public function run(Configuration $configuration) : Result
    {
        $this->configuration = $configuration;
        $this->result->phpbuStart($configuration);

        // create backups
        /** @var \phpbu\App\Configuration\Backup $backup */
        foreach ($configuration->getBackups() as $backup) {
            // make sure the backup should be executed and is not excluded via the --limit option
            if (!$configuration->isBackupActive($backup->getName())) {
                $this->result->debug('skipping backup: ' . $backup->getName() . PHP_EOL);
                continue;
            }
            // setup target and collector
            $target    = $this->factory->createTarget($backup->getTarget());
            $collector = new Local($target);

            $this->simulateSource($backup, $target);
            $this->simulateChecks($backup, $target, $collector);
            $this->simulateCrypt($backup, $target);
            $this->simulateSyncs($backup, $target);
            $this->simulateCleanup($backup, $target, $collector);
        }
        $this->result->phpbuEnd();

        return $this->result;
    }

    /**
     * Simulate the backup.
     *
     * @param  \phpbu\App\Configuration\Backup $conf
     * @param  \phpbu\App\Backup\Target        $target
     * @throws \Exception
     */
    protected function simulateSource(Configuration\Backup $conf, Target $target)
    {
        $this->result->backupStart($conf);
        $source = $this->factory->createSource($conf->getSource()->type, $conf->getSource()->options);

        if ($source instanceof Source\Simulator) {
            $status = $source->simulate($target, $this->result);
            $this->compress($status, $target, $this->result);
        }
        $this->result->backupEnd($conf);
    }

    /**
     * Simulate checks.
     *
     * @param  \phpbu\App\Configuration\Backup   $backup
     * @param  \phpbu\App\Backup\Target          $target
     * @param  \phpbu\App\Backup\Collector\Local $collector
     * @throws \Exception
     */
    protected function simulateChecks(Configuration\Backup $backup, Target $target, Local $collector)
    {
        foreach ($backup->getChecks() as $config) {
            $this->result->checkStart($config);
            $check = $this->factory->createCheck($config->type);
            if ($check instanceof Check\Simulator) {
                $check->simulate($target, $config->value, $collector, $this->result);
            }
            $this->result->checkEnd($config);
        }
    }

    /**
     * Simulate encryption.
     *
     * @param  \phpbu\App\Configuration\Backup $backup
     * @param  \phpbu\App\Backup\Target        $target
     * @throws \phpbu\App\Exception
     */
    protected function simulateCrypt(Configuration\Backup $backup, Target $target)
    {
        if ($backup->hasCrypt()) {
            $crypt = $backup->getCrypt();
            $this->result->cryptStart($crypt);
            $crypter = $this->factory->createCrypter($crypt->type, $crypt->options);
            if ($crypter instanceof Crypter\Simulator) {
                $crypter->simulate($target, $this->result);
            }
            $target->setCrypter($crypter);
            $this->result->cryptEnd($crypt);
        }
    }

    /**
     * Simulate all syncs.
     *
     * @param  \phpbu\App\Configuration\Backup $backup
     * @param  \phpbu\App\Backup\Target        $target
     * @throws \Exception
     */
    protected function simulateSyncs(Configuration\Backup $backup, Target $target)
    {
        /* @var \phpbu\App\Configuration\Backup\Sync $sync */
        foreach ($backup->getSyncs() as $sync) {
            $sync = $this->factory->createSync($sync->type, $sync->options);
            if ($sync instanceof Sync\Simulator) {
                $sync->simulate($target, $this->result);
            }
        }
    }

    /**
     * Simulate the cleanup.
     *
     * @param  \phpbu\App\Configuration\Backup   $backup
     * @param  \phpbu\App\Backup\Target          $target
     * @param  \phpbu\App\Backup\Collector\Local $collector
     * @throws \phpbu\App\Exception
     */
    protected function simulateCleanup(Configuration\Backup $backup, Target $target, Local $collector)
    {
        /* @var \phpbu\App\Configuration\Backup\Cleanup $cleanup */
        if ($backup->hasCleanup()) {
            $cleanup = $backup->getCleanup();
            $cleaner = $this->factory->createCleaner($cleanup->type, $cleanup->options);
            $this->result->cleanupStart($cleanup);
            if ($cleaner instanceof Cleaner\Simulator) {
                $cleaner->simulate($target, $collector, $this->result);
            }
            $this->result->cleanupEnd($cleanup);
        }
    }

    /**
     * Execute the compressor.
     * Returns the path to the created archive file.
     *
     * @param  \phpbu\App\Backup\Compressor\Executable $compressor
     * @param  \phpbu\App\Backup\Target                $target
     * @param  \phpbu\App\Result                       $result
     * @return string
     */
    protected function executeCompressor(Compressor\Executable $compressor, Target $target, Result $result) : string
    {
        $result->debug($compressor->getExecutable($target)->getCommand());
        return $compressor->getArchiveFile($target);
    }
}<|MERGE_RESOLUTION|>--- conflicted
+++ resolved
@@ -1,18 +1,13 @@
 <?php
 namespace phpbu\App\Runner;
 
+use phpbu\App\Backup\Source;
 use phpbu\App\Backup\Check;
+use phpbu\App\Backup\Crypter;
+use phpbu\App\Backup\Sync;
 use phpbu\App\Backup\Cleaner;
-<<<<<<< HEAD
 use phpbu\App\Backup\Compressor;
 use phpbu\App\Backup\Collector\Local;
-=======
-use phpbu\App\Backup\Collector;
-use phpbu\App\Backup\Compressor;
-use phpbu\App\Backup\Crypter;
-use phpbu\App\Backup\Source;
-use phpbu\App\Backup\Sync;
->>>>>>> 98e0b43e
 use phpbu\App\Backup\Target;
 use phpbu\App\Configuration;
 use phpbu\App\Result;
@@ -74,6 +69,7 @@
     protected function simulateSource(Configuration\Backup $conf, Target $target)
     {
         $this->result->backupStart($conf);
+        /* @var \phpbu\App\Runner\Source $runner */
         $source = $this->factory->createSource($conf->getSource()->type, $conf->getSource()->options);
 
         if ($source instanceof Source\Simulator) {
